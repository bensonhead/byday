--- conflicted
+++ resolved
@@ -19,7 +19,6 @@
 
 """
 
-<<<<<<< HEAD
 class Accumulator:
     """
     Base class, but can be used in itself for simple seen/unseen functionality
@@ -61,9 +60,6 @@
     def format(self):
         if self.initialized: return '-'
         else: return ' '
-=======
-# Aggregators
->>>>>>> 0b3f167d
 
 class Counted:
     """
@@ -146,53 +142,8 @@
         return (self.sum2/self.count-self.average()**2)**0.5
         pass
 
-<<<<<<< HEAD
-=======
 # Accumulators
 
-class Accumulator:
-    """
-    Base class, but can be used in itself for simple seen/unseen functionality
-    Represents a cell (subinterval) in a row (interval) of a timeline.
-    """
-
-    class Context:
-        # called for each entry of the subinterval
-        def process(self, entry):
-            pass
-        # called once in the end of the row to print row "legend"
-        # best if not needed
-        def format(self):
-            return ''
-
-    """
-    Context is accumulator for entire parent row.
-    All accumulators of same row share context and can update it.
-    For example, track min/max for entire row to scale the resulst when
-    the row is dumped.
-    """
-    contextType=Context
-
-    def __init__(self, context):
-        assert type(context)==self.contextType
-        self.context=context
-        self.initialized=False
-
-    def update(self,entry):
-        self.initialized=True
-        return self
-
-    def __add__(self,other):
-        return self.update(other)
-
-    def format(self):
-        if self.initialized: return '-'
-        else: return ' '
-
-    def __str__(self):
-        return self.format()
-
->>>>>>> 0b3f167d
 class BitmaskAccum(Accumulator):
     """
     accumulate small set of strings in a form of bitmask
@@ -247,10 +198,7 @@
         def process(self,entry):
             super().process(entry)
             self.stats.update(entry)
-<<<<<<< HEAD
-=======
-
->>>>>>> 0b3f167d
+
     contextType=StatsContext
     def __init__(self,context):
         super().__init__(context)
