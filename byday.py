--- conflicted
+++ resolved
@@ -54,38 +54,25 @@
         self.initialized=True
         return self
 
-<<<<<<< HEAD
     def __str__(self):
         return self.format()
-=======
-    def __add__(self,other):
-        return self.update(other)
->>>>>>> d0b4f5d2
 
     def format(self):
         if self.initialized: return '-'
         else: return ' '
 
-<<<<<<< HEAD
-class Counted:
-=======
-    def __str__(self):
-        return self.format()
-
 class Counted:
     """
     Most generic aggregator.
     Calculates total number of updates together with first and last updates.
     """
->>>>>>> d0b4f5d2
     def __init__(self):
         self.count=0
         self.first=None
         self.last=None
 
     def update(self, value):
-<<<<<<< HEAD
-        if isinstance(value,Counted)
+        if isinstance(value,Counted):
             if self.first==None: self.first=value.first
             self.last=value.last
             self.count+=value.count
@@ -96,6 +83,10 @@
         return self
 
 class Ordered(Counted):
+    """
+    Aggregator for values that can be compared with < and >.
+    In addition to data collected by Counted, collects min and max value.
+    """
     def __init__(self):
         super().__init__()
         self.min=None
@@ -112,46 +103,6 @@
         return self
 
 
-class Stats(Ordered):
-    def __init__(self):
-        super().__init__()
-        self.sum=0.0
-        self.sum2=0.0
-
-    def __repr__(self):
-        return f"{__name__}({self.min}..{self.max}/{self.count})"
-
-    def update(self, value):
-        super().update(value)
-        if isinstance(value,Stats)
-            if value.count==0 : return
-            self.sum+=value.sum
-            self.sum2+=value.sum2
-        elif isinstance(value,(int,float,str)):
-            value=float(value)
-            self.sum+=value
-            self.sum2+=value*value
-=======
-        if self.first==None: self.first=value
-        self.last=value
-        self.count+=1
-        return self
-
-class Ordered(Counted):
-    """
-    Aggregator for values that can be compared with < and >.
-    In addition to data collected by Counted, collects min and max value.
-    """
-    def __init__(self):
-        super().__init__()
-        self.min=None
-        self.max=None
-
-    def update(self, value):
-        super().update(value)
-        if self.max==None or value>self.max: self.max=value
-        if self.min==None or value<self.min: self.min=value
-        return self
 
 class Additive(Ordered):
     """
@@ -168,6 +119,10 @@
         else: self.sum+=value
         return self
 
+
+    def __repr__(self):
+        return f"{__name__}({self.min}..{self.max}/{self.count})"
+
 class Stats(Additive):
     def __init__(self):
         super().__init__()
@@ -177,7 +132,6 @@
         v=float(value)
         super().update(v)
         self.sum2+=v*v
->>>>>>> d0b4f5d2
         return self
 
     def average(self):
@@ -187,14 +141,6 @@
     def stdev(self):
         return (self.sum2/self.count-self.average()**2)**0.5
         pass
-
-class StatsContext(Accumulator.Context):
-    def __init__(self):
-        self.stats=Stats()
-        self.cell_duration_s=None
-    def process(self,entry):
-        super().process(entry)
-        self.stats.update(entry)
 
 class BitmaskAccum(Accumulator):
     """
@@ -242,6 +188,13 @@
         return super().format()
 
 class StatsAccum(Accumulator):
+    class StatsContext(Accumulator.Context):
+        def __init__(self):
+            self.stats=Stats()
+            self.cell_duration_s=None
+        def process(self,entry):
+            super().process(entry)
+            self.stats.update(entry)
     contextType=StatsContext
     def __init__(self,context):
         super().__init__(context)
@@ -619,6 +572,10 @@
 # must receive entry as a pair of (prio:int, symbol:string)
 # symbol represents event, prio its importance. Events with higher importance
 # override events with lower importance
+# using an Ordered aggregator with an element of pair (prio,symbol) and using
+# min or max's second element as a format would work too, except that prio
+# would have to be different for all entries and the count applies to all the
+# entries, not just those with the highest priority
 class PriorityEventsAccum(Accumulator):
     prio=-999999
     symb='?'
@@ -634,6 +591,7 @@
                 self.prio=prio
                 self.count=0
             elif prio==self.prio:
+                self.symb=symb # of equal priorities use last symbol
                 self.count+=1
             # print("%s %d %s"%(entry,self.prio,self.symb))
         except ValueError:
